--- conflicted
+++ resolved
@@ -1,45 +1,3 @@
 # rag-ed
 
-Utilities for building retrieval-augmented applications.
-
-## Quickstart
-
-```python
-from rag_ed.retrievers.vectorstore import VectorStoreRetriever
-
-retriever = VectorStoreRetriever(
-    "canvas.imscc",
-    "piazza.zip",
-    vector_store_type="faiss",  # "in_memory" or "chroma"
-    persist_directory="./index",
-)
-docs = retriever.retrieve("machine learning")
-```
-
-`VectorStoreRetriever` accepts custom embedding models via dependency
-injection and can persist FAISS or Chroma indexes to disk for reuse.
-
-<<<<<<< HEAD
-## Config
-
-The Canvas API loader authenticates using a bearer token. Set the
-``CANVAS_API_TOKEN`` environment variable before using
-``CanvasAPILoader``:
-
-```bash
-export CANVAS_API_TOKEN="<your-canvas-token>"
-=======
-### Self-querying agent
-
-Set the ``CANVAS_PATH`` and ``PIAZZA_PATH`` environment variables to point to
-course exports, then query the agent:
-
-```python
-import os
-from rag_ed.agents import self_querying
-
-os.environ["CANVAS_PATH"] = "canvas.imscc"
-os.environ["PIAZZA_PATH"] = "piazza.zip"
-print(self_querying.run_agent("overview of week one and then week two"))
->>>>>>> 23ceb53e
-```
+Utilities for building retrieval-augmented applications.