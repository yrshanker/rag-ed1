<<<<<<< HEAD
"""Utilities for retrieving documents using vector stores."""

from __future__ import annotations

import os
from typing import Literal
=======
from pathlib import Path
>>>>>>> f7edcbc1

import langchain.text_splitter
import langchain.vectorstores
import langchain_core.callbacks.manager
import langchain_core.documents
import langchain_core.embeddings
import langchain_core.retrievers
import langchain_openai.embeddings

from rag_ed.loaders.canvas import CanvasLoader
from rag_ed.loaders.piazza import PiazzaLoader


VectorStoreType = Literal["faiss", "in_memory", "chroma"]


class VectorStoreRetriever(langchain_core.retrievers.BaseRetriever):
    """Retrieve documents using a configurable vector store.

    Parameters
    ----------
    canvas_path : str
        Path to the Canvas ``.imscc`` file.
    piazza_path : str
        Path to the Piazza export ``.zip`` file.
    vector_store_type : {"faiss", "in_memory", "chroma"}, optional
        Backend for storing document vectors. Defaults to ``"faiss"``.
    embeddings : langchain_core.embeddings.Embeddings, optional
        Embedding model to use. If omitted, :class:`langchain_openai.embeddings.OpenAIEmbeddings`
        is used.
    persist_directory : str, optional
        Directory for persisting and loading vector indexes.
        Only applies to ``"faiss"`` and ``"chroma"`` stores.
    k : int, optional
        Default number of top documents to retrieve.

    Examples
    --------
    >>> from rag_ed.retrievers.vectorstore import VectorStoreRetriever
    >>> retriever = VectorStoreRetriever(
    ...     "canvas.imscc",
    ...     "piazza.zip",
    ...     vector_store_type="in_memory",
    ... )
    >>> docs = retriever.retrieve("machine learning")
    >>> len(docs)
    5
    """

    def __init__(
        self,
        canvas_path: str,
        piazza_path: str,
        *,
        vector_store_type: VectorStoreType = "faiss",
        embeddings: langchain_core.embeddings.Embeddings | None = None,
        persist_directory: str | None = None,
        k: int = 5,
    ) -> None:
<<<<<<< HEAD
        if not os.path.exists(canvas_path):
            msg = f"Canvas file '{canvas_path}' does not exist."
=======
        """Initialize the retriever with the desired vector storage type.

        Args:
            canvas_path (str): Path to the Canvas .imscc file.
            piazza_path (str): Path to the Piazza zip file.
            in_memory (bool): If True, use in-memory vector storage. Otherwise, use FAISS.
            k (int): Default number of top documents to retrieve.
        """

        canvas = Path(canvas_path)
        if not canvas.is_file():
            msg = f"Canvas file '{canvas_path}' does not exist or is not a file."
>>>>>>> f7edcbc1
            raise FileNotFoundError(msg)
        piazza = Path(piazza_path)
        if not piazza.is_file():
            msg = f"Piazza file '{piazza_path}' does not exist or is not a file."
            raise FileNotFoundError(msg)

        canvas_docs = CanvasLoader(str(canvas)).load()
        piazza_docs = PiazzaLoader(str(piazza)).load()
        documents = canvas_docs + piazza_docs

        text_splitter = langchain.text_splitter.RecursiveCharacterTextSplitter(
            chunk_size=1000, chunk_overlap=200, length_function=len
        )
        documents = text_splitter.split_documents(documents)

        embeddings = embeddings or langchain_openai.embeddings.OpenAIEmbeddings()

        if vector_store_type == "in_memory":
            store = langchain.vectorstores.InMemoryVectorStore.from_documents(
                documents, embeddings
            )
        elif vector_store_type == "faiss":
            if persist_directory and os.path.exists(persist_directory):
                store = langchain.vectorstores.FAISS.load_local(
                    persist_directory,
                    embeddings,
                    allow_dangerous_deserialization=True,
                )
            else:
                store = langchain.vectorstores.FAISS.from_documents(
                    documents, embeddings
                )
                if persist_directory:
                    store.save_local(persist_directory)
        elif vector_store_type == "chroma":
            if persist_directory and os.path.exists(persist_directory):
                store = langchain.vectorstores.Chroma(
                    persist_directory=persist_directory,
                    embedding_function=embeddings,
                )
            else:
                store = langchain.vectorstores.Chroma.from_documents(
                    documents, embeddings, persist_directory=persist_directory
                )
                if persist_directory:
                    store.persist()
        else:  # pragma: no cover - safeguarded by type hints
            msg = f"Unknown vector_store_type: {vector_store_type}"
            raise ValueError(msg)
        object.__setattr__(self, "vector_store", store)
        object.__setattr__(self, "k", k)

    def _get_relevant_documents(
        self,
        query: str,
        *,
        run_manager: langchain_core.callbacks.manager.CallbackManagerForRetrieverRun,
    ) -> list[langchain_core.documents.Document]:
        return self.vector_store.similarity_search(query, k=self.k)

    def retrieve(
        self, query: str, k: int | None = None
    ) -> list[langchain_core.documents.Document]:
        return self.vector_store.similarity_search(query, k=k or self.k)


if __name__ == "__main__":  # pragma: no cover - example usage
    retriever = VectorStoreRetriever(
        "/Users/work/Downloads/canvas.imscc",
        "/Users/work/Downloads/piazza.zip",
    )
    results = retriever.retrieve("machine learning", k=3)
    for result in results:
        print(result)<|MERGE_RESOLUTION|>--- conflicted
+++ resolved
@@ -1,13 +1,10 @@
-<<<<<<< HEAD
 """Utilities for retrieving documents using vector stores."""
 
 from __future__ import annotations
 
 import os
 from typing import Literal
-=======
 from pathlib import Path
->>>>>>> f7edcbc1
 
 import langchain.text_splitter
 import langchain.vectorstores
@@ -67,10 +64,6 @@
         persist_directory: str | None = None,
         k: int = 5,
     ) -> None:
-<<<<<<< HEAD
-        if not os.path.exists(canvas_path):
-            msg = f"Canvas file '{canvas_path}' does not exist."
-=======
         """Initialize the retriever with the desired vector storage type.
 
         Args:
@@ -79,11 +72,12 @@
             in_memory (bool): If True, use in-memory vector storage. Otherwise, use FAISS.
             k (int): Default number of top documents to retrieve.
         """
-
+        if not os.path.exists(canvas_path):
+            msg = f"Canvas file '{canvas_path}' does not exist."
+            raise FileNotFoundError(msg)
         canvas = Path(canvas_path)
         if not canvas.is_file():
             msg = f"Canvas file '{canvas_path}' does not exist or is not a file."
->>>>>>> f7edcbc1
             raise FileNotFoundError(msg)
         piazza = Path(piazza_path)
         if not piazza.is_file():
