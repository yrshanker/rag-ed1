--- conflicted
+++ resolved
@@ -1,10 +1,7 @@
 from pathlib import Path
 import datetime
-<<<<<<< HEAD
 import time
-=======
 import zipfile
->>>>>>> 23ceb53e
 
 import pytest
 
